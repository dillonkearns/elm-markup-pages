module Pages.Platform exposing (application, Program, Page)

{-| Configure your `elm-pages` Program, similar to a `Browser.application`.

@docs application, Program, Page

-}

import Head
import Html exposing (Html)
import Pages.Document as Document
import Pages.Internal
import Pages.Internal.Platform
import Pages.Manifest exposing (DisplayMode, Orientation)
import Pages.PagePath exposing (PagePath)
import Pages.StaticHttp as StaticHttp


{-| This is the entry point for your `elm-pages` application.

This is similar to how you set up a regular Elm application using `Browser.application`, but with a few differences.

  - `view` has access to `StaticHttp` data (see [Pages.StaticHttp](#Pages.StaticHttp)).
  - `view` is able to set `head` tags which can be used for site metadata and SEO data.
  - `manifest` lets you configure the manifest.json for your PWA (Progressive Web App).
  - `canonicalSiteUrl` is the default domain for your `<head>` tags for SEO purposes (you can override it with `canonicalUrlOverride`,
    see <Head.Seo>. Learn more about canonical URLs and why they are important [in this article](https://yoast.com/rel-canonical/).
  - `internals` is an opaque data type with some internal boilerplate from your `elm-pages` content. You should pass it `internals = Pages.internals`.

Otherwise, you have a standard Elm app which


## `elm-pages` Lifecycle

It's helpful to understand the `elm-pages` lifecycle and how it compares to a vanilla elm app (i.e. a `Browser.application`).


### Generate Step (`elm-pages build`)

Whereas a vanilla Elm app simply compiles your Elm code at build time, `elm-pages` performs some lifecycle events at this stage.

  - Performs all `StaticHttp.Request`s (see <Pages.StaticHttp>) for every static page in your app. The StaticHttp Responses are stored in JSON
    files called `content.json` (one JSON file for each static page in your site).
  - Pre-renders HTML pages, including the `<head>` tags for the page from your `view`'s `head`.
  - Optimizes image assets and copies over files from `static` folder to the `dist` folder.


### Initial Load (from user's browser)

The user will see the pre-rendered HTML when they initially load a page on your `elm-pages` site (unless you are in dev mode, i.e. `elm-pages develop`, in
which case there is no pre-rendering).


### Hydration

  - Fetch all the `StaticHttp` responses and page data (the `content.json` file for the current page).
  - The Elm app hydrates and starts executing and running your Elm app's `init` function and `update` loop (not just the pre-rendered HTML content).
    At this point, all of your `subscriptions`, etc. will behave as they would in a regular Elm application.
  - The app will now run as a single-page app. When you hover over a link to another static page on your current site,
    it will pre-fetch the page data (`content.json` file), so that the page load is instant.

-}
application :
    { init :
        Maybe
            { path : PagePath pathKey
            , query : Maybe String
            , fragment : Maybe String
            }
        -> ( userModel, Cmd userMsg )
    , update : userMsg -> userModel -> ( userModel, Cmd userMsg )
    , subscriptions : userModel -> Sub userMsg
    , view :
        List ( PagePath pathKey, metadata )
        ->
            { path : PagePath pathKey
            , frontmatter : metadata
            }
        ->
            StaticHttp.Request
                { view : userModel -> view -> { title : String, body : Html userMsg }
                , head : List (Head.Tag pathKey)
                }
    , documents : List ( String, Document.DocumentHandler metadata view )
    , manifest : Pages.Manifest.Config pathKey
<<<<<<< HEAD
    , onPageChange :
        { path : PagePath pathKey
        , query : Maybe String
        , fragment : Maybe String
        }
        -> userMsg
=======
    , generateFiles :
        List
            { path : PagePath pathKey
            , frontmatter : metadata
            , body : String
            }
        ->
            List
                (Result String
                    { path : List String
                    , content : String
                    }
                )
    , onPageChange : PagePath pathKey -> userMsg
>>>>>>> d4d38f18
    , canonicalSiteUrl : String
    , internals : Pages.Internal.Internal pathKey
    }
    -> Program userModel userMsg metadata view
application config =
    (case config.internals.applicationType of
        Pages.Internal.Browser ->
            Pages.Internal.Platform.application

        Pages.Internal.Cli ->
            Pages.Internal.Platform.cliApplication
    )
    <|
        { init = config.init
        , view = config.view
        , update = config.update
        , subscriptions = config.subscriptions
        , document = Document.fromList config.documents
        , content = config.internals.content
        , generateFiles = config.generateFiles
        , toJsPort = config.internals.toJsPort
        , manifest = config.manifest
        , canonicalSiteUrl = config.canonicalSiteUrl
        , onPageChange = config.onPageChange
        , pathKey = config.internals.pathKey
        }


{-| The `Program` type for an `elm-pages` app.
-}
type alias Program model msg metadata view =
    Pages.Internal.Platform.Program model msg metadata view


{-| -}
type alias Page metadata view pathKey =
    { metadata : metadata
    , path : PagePath pathKey
    , view : view
    }<|MERGE_RESOLUTION|>--- conflicted
+++ resolved
@@ -83,14 +83,6 @@
                 }
     , documents : List ( String, Document.DocumentHandler metadata view )
     , manifest : Pages.Manifest.Config pathKey
-<<<<<<< HEAD
-    , onPageChange :
-        { path : PagePath pathKey
-        , query : Maybe String
-        , fragment : Maybe String
-        }
-        -> userMsg
-=======
     , generateFiles :
         List
             { path : PagePath pathKey
@@ -104,8 +96,12 @@
                     , content : String
                     }
                 )
-    , onPageChange : PagePath pathKey -> userMsg
->>>>>>> d4d38f18
+    , onPageChange :
+        { path : PagePath pathKey
+        , query : Maybe String
+        , fragment : Maybe String
+        }
+        -> userMsg
     , canonicalSiteUrl : String
     , internals : Pages.Internal.Internal pathKey
     }
