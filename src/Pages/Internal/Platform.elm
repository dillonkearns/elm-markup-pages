module Pages.Internal.Platform exposing (Content, Flags, Model, Msg, Page, Parser, Program, application, cliApplication)

import Browser
import Browser.Dom as Dom
import Browser.Navigation
import Dict exposing (Dict)
import Head
import Html exposing (Html)
import Html.Attributes
import Http
import Json.Decode as Decode
import Json.Encode
import List.Extra
import Mark
import Pages.ContentCache as ContentCache exposing (ContentCache)
import Pages.Document
import Pages.Internal.Platform.Cli
import Pages.Internal.String as String
import Pages.Manifest as Manifest
import Pages.PagePath as PagePath exposing (PagePath)
import Pages.StaticHttp as StaticHttp
import Pages.StaticHttpRequest as StaticHttpRequest
import Result.Extra
import Task exposing (Task)
import Url exposing (Url)


type alias Page metadata view pathKey =
    { metadata : metadata
    , path : PagePath pathKey
    , view : view
    }


type alias Content =
    List ( List String, { extension : String, frontMatter : String, body : Maybe String } )


type alias Program userModel userMsg metadata view =
    Platform.Program Flags (Model userModel userMsg metadata view) (Msg userMsg metadata view)


mainView :
    pathKey
    ->
        (List ( PagePath pathKey, metadata )
         ->
            { path : PagePath pathKey
            , frontmatter : metadata
            }
         ->
            StaticHttp.Request
                { view :
                    userModel
                    -> view
                    ->
                        { title : String
                        , body : Html userMsg
                        }
                , head : List (Head.Tag pathKey)
                }
        )
    -> ModelDetails userModel metadata view
    -> { title : String, body : Html userMsg }
mainView pathKey pageView model =
    case model.contentCache of
        Ok site ->
            pageViewOrError pathKey pageView model model.contentCache

        -- TODO these lookup helpers should not need it to be a Result
        Err errors ->
            { title = "Error parsing"
            , body = ContentCache.errorView errors
            }


urlToPagePath : pathKey -> Url -> Url -> PagePath pathKey
urlToPagePath pathKey url baseUrl =
    url.path
        |> String.dropLeft (String.length baseUrl.path)
        |> String.chopForwardSlashes
        |> String.split "/"
        |> List.filter ((/=) "")
        |> PagePath.build pathKey


pageViewOrError :
    pathKey
    ->
        (List ( PagePath pathKey, metadata )
         ->
            { path : PagePath pathKey
            , frontmatter : metadata
            }
         ->
            StaticHttp.Request
                { view : userModel -> view -> { title : String, body : Html userMsg }
                , head : List (Head.Tag pathKey)
                }
        )
    -> ModelDetails userModel metadata view
    -> ContentCache metadata view
    -> { title : String, body : Html userMsg }
pageViewOrError pathKey viewFn model cache =
    let
        urls =
            { currentUrl = model.url
            , baseUrl = model.baseUrl
            }
    in
    case ContentCache.lookup pathKey cache urls of
        Just ( pagePath, entry ) ->
            case entry of
                ContentCache.Parsed metadata viewResult ->
                    let
                        viewFnResult =
                            { path = pagePath, frontmatter = metadata }
                                |> viewFn
                                    (cache
                                        |> Result.map (ContentCache.extractMetadata pathKey)
                                        |> Result.withDefault []
                                     -- TODO handle error better
                                    )
                                |> (\request ->
                                        StaticHttpRequest.resolve request viewResult.staticData
                                   )
                    in
                    case viewResult.body of
                        Ok viewList ->
                            case viewFnResult of
                                Ok okViewFn ->
                                    okViewFn.view model.userModel viewList

                                Err error ->
                                    { title = "Parsing error"
                                    , body =
                                        case error of
                                            StaticHttpRequest.DecoderError decoderError ->
                                                Html.div []
                                                    [ Html.text "Could not parse static data. I encountered this decoder problem."
                                                    , Html.pre [] [ Html.text decoderError ]
                                                    ]

                                            StaticHttpRequest.MissingHttpResponse missingKey ->
                                                Html.div []
                                                    [ Html.text "I'm missing some StaticHttp data for this page:"
                                                    , Html.pre [] [ Html.text missingKey ]
                                                    ]
                                    }

                        Err error ->
                            { title = "Parsing error"
                            , body = Html.text error
                            }

                ContentCache.NeedContent extension a ->
                    { title = "elm-pages error", body = Html.text "Missing content" }

                ContentCache.Unparsed extension a b ->
                    { title = "elm-pages error", body = Html.text "Unparsed content" }

        Nothing ->
            { title = "Page not found"
            , body =
                Html.div []
                    [ Html.text "Page not found. Valid routes:\n\n"
                    , cache
                        |> ContentCache.routesForCache
                        |> String.join ", "
                        |> Html.text
                    ]
            }


view :
    pathKey
    -> Content
    ->
        (List ( PagePath pathKey, metadata )
         ->
            { path : PagePath pathKey
            , frontmatter : metadata
            }
         ->
            StaticHttp.Request
                { view : userModel -> view -> { title : String, body : Html userMsg }
                , head : List (Head.Tag pathKey)
                }
        )
    -> ModelDetails userModel metadata view
    -> Browser.Document (Msg userMsg metadata view)
view pathKey content viewFn model =
    let
        { title, body } =
            mainView pathKey viewFn model
    in
    { title = title
    , body =
        [ onViewChangeElement model.url
        , body |> Html.map UserMsg |> Html.map AppMsg
        ]
    }


onViewChangeElement currentUrl =
    -- this is a hidden tag
    -- it is used from the JS-side to reliably
    -- check when Elm has changed pages
    -- (and completed rendering the view)
    Html.div
        [ Html.Attributes.attribute "data-url" (Url.toString currentUrl)
        , Html.Attributes.attribute "display" "none"
        ]
        []


type alias Flags =
    Decode.Value


type alias ContentJson =
    { body : String
    , staticData : Dict String String
    }


init :
    pathKey
    -> String
    -> Pages.Document.Document metadata view
    -> (Json.Encode.Value -> Cmd Never)
    ->
        (List ( PagePath pathKey, metadata )
         ->
            { path : PagePath pathKey
            , frontmatter : metadata
            }
         ->
            StaticHttp.Request
                { view :
                    userModel
                    -> view
                    ->
                        { title : String
                        , body : Html userMsg
                        }
                , head : List (Head.Tag pathKey)
                }
        )
    -> Content
    ->
        (Maybe
            { path : PagePath pathKey
            , query : Maybe String
            , fragment : Maybe String
            }
         -> ( userModel, Cmd userMsg )
        )
    -> Flags
    -> Url
    -> Browser.Navigation.Key
    -> ( ModelDetails userModel metadata view, Cmd (AppMsg userMsg metadata view) )
init pathKey canonicalSiteUrl document toJsPort viewFn content initUserModel flags url key =
    let
        contentCache =
            ContentCache.init
                document
                content
                (Maybe.map (\cj -> { contentJson = cj, initialUrl = url }) contentJson)

        contentJson =
            flags
                |> Decode.decodeValue (Decode.field "contentJson" contentJsonDecoder)
                |> Result.toMaybe

        contentJsonDecoder : Decode.Decoder ContentJson
        contentJsonDecoder =
            Decode.map2 ContentJson
                (Decode.field "body" Decode.string)
                (Decode.field "staticData" (Decode.dict Decode.string))

        baseUrl =
            flags
                |> Decode.decodeValue (Decode.field "baseUrl" Decode.string)
                |> Result.toMaybe
                |> Maybe.andThen Url.fromString
                |> Maybe.withDefault url

        urls =
            { currentUrl = url
            , baseUrl = baseUrl
            }
    in
    case contentCache of
        Ok okCache ->
            let
                phase =
                    case Decode.decodeValue (Decode.field "isPrerendering" Decode.bool) flags of
                        Ok True ->
                            Prerender

                        Ok False ->
                            Client

                        Err _ ->
                            Client

                ( userModel, userCmd ) =
                    maybePagePath
                        |> Maybe.map
                            (\pagePath ->
                                { path = pagePath
                                , query = url.query
                                , fragment = url.fragment
                                }
                            )
                        |> initUserModel

                cmd =
                    case ( maybePagePath, maybeMetadata ) of
                        ( Just pagePath, Just frontmatter ) ->
                            [ userCmd
                                |> Cmd.map UserMsg
                                |> Just
                            , contentCache
                                |> ContentCache.lazyLoad document urls
                                |> Task.attempt UpdateCache
                                |> Just
                            ]
                                |> List.filterMap identity
                                |> Cmd.batch

                        _ ->
                            Cmd.none

                ( maybePagePath, maybeMetadata ) =
                    case ContentCache.lookupMetadata pathKey (Ok okCache) urls of
                        Just ( pagePath, metadata ) ->
                            ( Just pagePath, Just metadata )

                        Nothing ->
                            ( Nothing, Nothing )
            in
            ( { key = key
              , url = url
              , baseUrl = baseUrl
              , userModel = userModel
              , contentCache = contentCache
              , phase = phase
              }
            , cmd
            )

        Err _ ->
            let
                ( userModel, userCmd ) =
                    initUserModel Nothing
            in
            ( { key = key
              , url = url
              , baseUrl = baseUrl
              , userModel = userModel
              , contentCache = contentCache
              , phase = Client
              }
            , Cmd.batch
                [ userCmd |> Cmd.map UserMsg
                ]
              -- TODO handle errors better
            )


encodeHeads : List String -> String -> String -> List (Head.Tag pathKey) -> Json.Encode.Value
encodeHeads allRoutes canonicalSiteUrl currentPagePath head =
    Json.Encode.object
        [ ( "head", Json.Encode.list (Head.toJson canonicalSiteUrl currentPagePath) head )
        , ( "allRoutes", Json.Encode.list Json.Encode.string allRoutes )
        ]


type Msg userMsg metadata view
    = AppMsg (AppMsg userMsg metadata view)
    | CliMsg Pages.Internal.Platform.Cli.Msg


type AppMsg userMsg metadata view
    = LinkClicked Browser.UrlRequest
    | UrlChanged Url.Url
    | UserMsg userMsg
    | UpdateCache (Result Http.Error (ContentCache metadata view))
    | UpdateCacheAndUrl Url (Result Http.Error (ContentCache metadata view))
    | PageScrollComplete


type Model userModel userMsg metadata view
    = Model (ModelDetails userModel metadata view)
    | CliModel Pages.Internal.Platform.Cli.Model


type alias ModelDetails userModel metadata view =
    { key : Browser.Navigation.Key
    , url : Url
    , baseUrl : Url
    , contentCache : ContentCache metadata view
    , userModel : userModel
    , phase : Phase
    }


type Phase
    = Prerender
    | Client


update :
    List String
    -> String
    ->
        (List ( PagePath pathKey, metadata )
         ->
            { path : PagePath pathKey
            , frontmatter : metadata
            }
         ->
            StaticHttp.Request
                { view : userModel -> view -> { title : String, body : Html userMsg }
                , head : List (Head.Tag pathKey)
                }
        )
    -> pathKey
    ->
        Maybe
            ({ path : PagePath pathKey
             , query : Maybe String
             , fragment : Maybe String
             }
             -> userMsg
            )
    -> (Json.Encode.Value -> Cmd Never)
    -> Pages.Document.Document metadata view
    -> (userMsg -> userModel -> ( userModel, Cmd userMsg ))
    -> Msg userMsg metadata view
    -> ModelDetails userModel metadata view
    -> ( ModelDetails userModel metadata view, Cmd (AppMsg userMsg metadata view) )
update allRoutes canonicalSiteUrl viewFunction pathKey maybeOnPageChangeMsg toJsPort document userUpdate msg model =
    case msg of
        AppMsg appMsg ->
            case appMsg of
                LinkClicked urlRequest ->
                    case urlRequest of
                        Browser.Internal url ->
                            let
                                navigatingToSamePage =
                                    (url.path == model.url.path) && (url /= model.url)
                            in
                            if navigatingToSamePage then
                                -- this is a workaround for an issue with anchor fragment navigation
                                -- see https://github.com/elm/browser/issues/39
                                ( model, Browser.Navigation.load (Url.toString url) )

                            else
                                ( model, Browser.Navigation.pushUrl model.key (Url.toString url) )

                        Browser.External href ->
                            ( model, Browser.Navigation.load href )

                UrlChanged url ->
                    let
                        navigatingToSamePage =
                            (url.path == model.url.path) && (url /= model.url)

                        urls =
                            { currentUrl = url
                            , baseUrl = model.baseUrl
                            }
                    in
                    ( model
                    , if navigatingToSamePage then
                        -- this saves a few CPU cycles, but also
                        -- makes sure we don't send an UpdateCacheAndUrl
                        -- which scrolls to the top after page changes.
                        -- This is important because we may have just scrolled
                        -- to a specific page location for an anchor link.
                        Cmd.none

                      else
                        model.contentCache
                            |> ContentCache.lazyLoad document urls
                            |> Task.attempt (UpdateCacheAndUrl url)
                    )

                UserMsg userMsg ->
                    let
                        ( userModel, userCmd ) =
                            userUpdate userMsg model.userModel
                    in
                    ( { model | userModel = userModel }, userCmd |> Cmd.map UserMsg )

                UpdateCache cacheUpdateResult ->
                    case cacheUpdateResult of
                        -- TODO can there be race conditions here? Might need to set something in the model
                        -- to keep track of the last url change
                        Ok updatedCache ->
                            let
                                urls =
                                    { currentUrl = model.url
                                    , baseUrl = model.baseUrl
                                    }

                                maybeCmd =
                                    case ContentCache.lookup pathKey updatedCache urls of
                                        Just ( pagePath, entry ) ->
                                            case entry of
                                                ContentCache.Parsed frontmatter viewResult ->
                                                    headFn pagePath frontmatter viewResult.staticData
                                                        |> Result.map .head
                                                        |> Result.toMaybe
                                                        |> Maybe.map (encodeHeads allRoutes canonicalSiteUrl model.url.path)
                                                        |> Maybe.map toJsPort

                                                ContentCache.NeedContent string metadata ->
                                                    Nothing

                                                ContentCache.Unparsed string metadata contentJson ->
                                                    Nothing

                                        Nothing ->
                                            Nothing

                                headFn pagePath frontmatter staticDataThing =
                                    viewFunction
                                        (updatedCache
                                            |> Result.map (ContentCache.extractMetadata pathKey)
                                            |> Result.withDefault []
                                        )
                                        { path = pagePath, frontmatter = frontmatter }
                                        |> (\request ->
                                                StaticHttpRequest.resolve request staticDataThing
                                           )
                            in
                            ( { model | contentCache = updatedCache }
                            , maybeCmd
                                |> Maybe.map (Cmd.map never)
                                |> Maybe.withDefault Cmd.none
                            )

                        Err _ ->
                            -- TODO handle error
                            ( model, Cmd.none )

                UpdateCacheAndUrl url cacheUpdateResult ->
                    case cacheUpdateResult of
                        -- TODO can there be race conditions here? Might need to set something in the model
                        -- to keep track of the last url change
                        Ok updatedCache ->
                            let
                                ( userModel, userCmd ) =
<<<<<<< HEAD
                                    case maybeOnPageChangeMsg of
                                        Just onPageChangeMsg ->
                                            userUpdate
                                                (onPageChangeMsg
                                                    { path = url |> urlToPagePath pathKey
                                                    , query = url.query
                                                    , fragment = url.fragment
                                                    }
                                                )
                                                model.userModel

                                        _ ->
                                            ( model.userModel, Cmd.none )
=======
                                    userUpdate
                                        (onPageChangeMsg
                                            { path = urlToPagePath pathKey url model.baseUrl
                                            , query = url.query
                                            , fragment = url.fragment
                                            }
                                        )
                                        model.userModel
>>>>>>> c993d3dc
                            in
                            ( { model
                                | url = url
                                , contentCache = updatedCache
                                , userModel = userModel
                              }
                            , Cmd.batch
                                [ userCmd |> Cmd.map UserMsg
                                , Task.perform (\_ -> PageScrollComplete) (Dom.setViewport 0 0)
                                ]
                            )

                        Err _ ->
                            -- TODO handle error
                            ( { model | url = url }, Cmd.none )

                PageScrollComplete ->
                    ( model, Cmd.none )

        CliMsg _ ->
            ( model, Cmd.none )


type alias Parser metadata view =
    Dict String String
    -> List String
    -> List ( List String, metadata )
    -> Mark.Document view


application :
    { init :
        Maybe
            { path : PagePath pathKey
            , query : Maybe String
            , fragment : Maybe String
            }
        -> ( userModel, Cmd userMsg )
    , update : userMsg -> userModel -> ( userModel, Cmd userMsg )
    , subscriptions : userModel -> Sub userMsg
    , view :
        List ( PagePath pathKey, metadata )
        ->
            { path : PagePath pathKey
            , frontmatter : metadata
            }
        ->
            StaticHttp.Request
                { view : userModel -> view -> { title : String, body : Html userMsg }
                , head : List (Head.Tag pathKey)
                }
    , document : Pages.Document.Document metadata view
    , content : Content
    , toJsPort : Json.Encode.Value -> Cmd Never
    , manifest : Manifest.Config pathKey
    , generateFiles :
        List
            { path : PagePath pathKey
            , frontmatter : metadata
            , body : String
            }
        ->
            StaticHttp.Request
                (List
                    (Result String
                        { path : List String
                        , content : String
                        }
                    )
                )
    , canonicalSiteUrl : String
    , pathKey : pathKey
    , onPageChange :
        Maybe
            ({ path : PagePath pathKey
             , query : Maybe String
             , fragment : Maybe String
             }
             -> userMsg
            )
    }
    --    -> Program userModel userMsg metadata view
    -> Platform.Program Flags (Model userModel userMsg metadata view) (Msg userMsg metadata view)
application config =
    Browser.application
        { init =
            \flags url key ->
                init config.pathKey config.canonicalSiteUrl config.document config.toJsPort config.view config.content config.init flags url key
                    |> Tuple.mapFirst Model
                    |> Tuple.mapSecond (Cmd.map AppMsg)
        , view =
            \outerModel ->
                case outerModel of
                    Model model ->
                        view config.pathKey config.content config.view model

                    CliModel _ ->
                        { title = "Error"
                        , body = [ Html.text "Unexpected state" ]
                        }
        , update =
            \msg outerModel ->
                case outerModel of
                    Model model ->
                        let
                            userUpdate =
                                case model.phase of
                                    Prerender ->
                                        noOpUpdate

                                    Client ->
                                        config.update

                            noOpUpdate =
                                \userMsg userModel ->
                                    ( userModel, Cmd.none )

                            allRoutes =
                                config.content
                                    |> List.map Tuple.first
                                    |> List.map (String.join "/")
                        in
                        update allRoutes config.canonicalSiteUrl config.view config.pathKey config.onPageChange config.toJsPort config.document userUpdate msg model
                            |> Tuple.mapFirst Model
                            |> Tuple.mapSecond (Cmd.map AppMsg)

                    CliModel _ ->
                        ( outerModel, Cmd.none )
        , subscriptions =
            \outerModel ->
                case outerModel of
                    Model model ->
                        config.subscriptions model.userModel
                            |> Sub.map UserMsg
                            |> Sub.map AppMsg

                    CliModel _ ->
                        Sub.none
        , onUrlChange = UrlChanged >> AppMsg
        , onUrlRequest = LinkClicked >> AppMsg
        }


cliApplication :
    { init :
        Maybe
            { path : PagePath pathKey
            , query : Maybe String
            , fragment : Maybe String
            }
        -> ( userModel, Cmd userMsg )
    , update : userMsg -> userModel -> ( userModel, Cmd userMsg )
    , subscriptions : userModel -> Sub userMsg
    , view :
        List ( PagePath pathKey, metadata )
        ->
            { path : PagePath pathKey
            , frontmatter : metadata
            }
        ->
            StaticHttp.Request
                { view : userModel -> view -> { title : String, body : Html userMsg }
                , head : List (Head.Tag pathKey)
                }
    , document : Pages.Document.Document metadata view
    , content : Content
    , toJsPort : Json.Encode.Value -> Cmd Never
    , manifest : Manifest.Config pathKey
    , generateFiles :
        List
            { path : PagePath pathKey
            , frontmatter : metadata
            , body : String
            }
        ->
            StaticHttp.Request
                (List
                    (Result String
                        { path : List String
                        , content : String
                        }
                    )
                )
    , canonicalSiteUrl : String
    , pathKey : pathKey
    , onPageChange :
        Maybe
            ({ path : PagePath pathKey
             , query : Maybe String
             , fragment : Maybe String
             }
             -> userMsg
            )
    }
    -> Program userModel userMsg metadata view
cliApplication =
    Pages.Internal.Platform.Cli.cliApplication CliMsg
        (\msg ->
            case msg of
                CliMsg cliMsg ->
                    Just cliMsg

                _ ->
                    Nothing
        )
        CliModel
        (\model ->
            case model of
                CliModel cliModel ->
                    Just cliModel

                _ ->
                    Nothing
        )<|MERGE_RESOLUTION|>--- conflicted
+++ resolved
@@ -555,12 +555,11 @@
                         Ok updatedCache ->
                             let
                                 ( userModel, userCmd ) =
-<<<<<<< HEAD
                                     case maybeOnPageChangeMsg of
                                         Just onPageChangeMsg ->
                                             userUpdate
                                                 (onPageChangeMsg
-                                                    { path = url |> urlToPagePath pathKey
+                                                    { path = urlToPagePath pathKey url model.baseUrl
                                                     , query = url.query
                                                     , fragment = url.fragment
                                                     }
@@ -569,16 +568,6 @@
 
                                         _ ->
                                             ( model.userModel, Cmd.none )
-=======
-                                    userUpdate
-                                        (onPageChangeMsg
-                                            { path = urlToPagePath pathKey url model.baseUrl
-                                            , query = url.query
-                                            , fragment = url.fragment
-                                            }
-                                        )
-                                        model.userModel
->>>>>>> c993d3dc
                             in
                             ( { model
                                 | url = url
