module Pages.Internal.Platform.Cli exposing
    ( Content
    , Effect(..)
    , Flags
    , Model
    , Msg(..)
    , Page
    , ToJsPayload(..)
    , ToJsSuccessPayload
    , cliApplication
    , init
    , toJsCodec
    , update
    )

import BuildError exposing (BuildError)
import Codec exposing (Codec)
import Dict exposing (Dict)
import Dict.Extra
import Head
import Html exposing (Html)
import Http
import Json.Decode as Decode
import Json.Encode
import Pages.ContentCache as ContentCache exposing (ContentCache)
import Pages.Document
import Pages.Http
import Pages.ImagePath as ImagePath
import Pages.Internal.ApplicationType as ApplicationType exposing (ApplicationType)
import Pages.Internal.StaticHttpBody as StaticHttpBody
import Pages.Manifest as Manifest
import Pages.PagePath as PagePath exposing (PagePath)
import Pages.StaticHttp as StaticHttp exposing (RequestDetails)
import Pages.StaticHttp.Request as HashRequest
import Pages.StaticHttpRequest as StaticHttpRequest
import Secrets
import SecretsDict exposing (SecretsDict)
import Set exposing (Set)
import TerminalText as Terminal


type ToJsPayload pathKey
    = Errors String
    | Success (ToJsSuccessPayload pathKey)


type alias ToJsSuccessPayload pathKey =
    { pages : Dict String (Dict String String)
    , manifest : Manifest.Config pathKey
    , filesToGenerate : List FileToGenerate
    , staticHttpCache : Dict String String
    , errors : List String
    }


type alias FileToGenerate =
    { path : List String
    , content : String
    }


toJsCodec : Codec (ToJsPayload pathKey)
toJsCodec =
    Codec.custom
        (\errorsTag success value ->
            case value of
                Errors errorList ->
                    errorsTag errorList

                Success { pages, manifest, filesToGenerate, errors, staticHttpCache } ->
                    success (ToJsSuccessPayload pages manifest filesToGenerate staticHttpCache errors)
        )
        |> Codec.variant1 "Errors" Errors Codec.string
        |> Codec.variant1 "Success"
            Success
            successCodec
        |> Codec.buildCustom


stubManifest : Manifest.Config pathKey
stubManifest =
    { backgroundColor = Nothing
    , categories = []
    , displayMode = Manifest.Standalone
    , orientation = Manifest.Portrait
    , description = "elm-pages - A statically typed site generator."
    , iarcRatingId = Nothing
    , name = "elm-pages docs"
    , themeColor = Nothing
    , startUrl = PagePath.external ""
    , shortName = Just "elm-pages"
    , sourceIcon = ImagePath.external ""
    }


successCodec : Codec (ToJsSuccessPayload pathKey)
successCodec =
    Codec.object ToJsSuccessPayload
        |> Codec.field "pages"
            .pages
            (Codec.dict (Codec.dict Codec.string))
        |> Codec.field "manifest"
            .manifest
            (Codec.build Manifest.toJson (Decode.succeed stubManifest))
        |> Codec.field "filesToGenerate"
            .filesToGenerate
            (Codec.build
                (\list ->
                    list
                        |> Json.Encode.list
                            (\item ->
                                Json.Encode.object
                                    [ ( "path", item.path |> String.join "/" |> Json.Encode.string )
                                    , ( "content", item.content |> Json.Encode.string )
                                    ]
                            )
                )
                (Decode.succeed [])
            )
        |> Codec.field "staticHttpCache"
            .staticHttpCache
            (Codec.dict Codec.string)
        |> Codec.field "errors" .errors (Codec.list Codec.string)
        |> Codec.buildObject


type Effect pathKey
    = NoEffect
    | SendJsData (ToJsPayload pathKey)
    | FetchHttp { masked : RequestDetails, unmasked : RequestDetails }
    | Batch (List (Effect pathKey))


type alias Page metadata view pathKey =
    { metadata : metadata
    , path : PagePath pathKey
    , view : view
    }


type alias Content =
    List ( List String, { extension : String, frontMatter : String, body : Maybe String } )


type alias Flags =
    Decode.Value


type alias Model =
    { staticResponses : StaticResponses
    , secrets : SecretsDict
    , errors : List BuildError
    , allRawResponses : Dict String (Maybe String)
    , mode : Mode
    }


type Msg
    = GotStaticHttpResponse { request : { masked : RequestDetails, unmasked : RequestDetails }, response : Result Pages.Http.Error String }


type alias Config pathKey userMsg userModel metadata view =
    { init :
        Maybe
            { path : PagePath pathKey
            , query : Maybe String
            , fragment : Maybe String
            }
        -> ( userModel, Cmd userMsg )
    , update : userMsg -> userModel -> ( userModel, Cmd userMsg )
    , subscriptions : userModel -> Sub userMsg
    , view :
        List ( PagePath pathKey, metadata )
        ->
            { path : PagePath pathKey
            , frontmatter : metadata
            }
        ->
            StaticHttp.Request
                { view : userModel -> view -> { title : String, body : Html userMsg }
                , head : List (Head.Tag pathKey)
                }
    , document : Pages.Document.Document metadata view
    , content : Content
    , toJsPort : Json.Encode.Value -> Cmd Never
    , fromJsPort : Sub Decode.Value
    , manifest : Manifest.Config pathKey
    , generateFiles :
        List
            { path : PagePath pathKey
            , frontmatter : metadata
            , body : String
            }
        ->
            StaticHttp.Request
                (List
                    (Result String
                        { path : List String
                        , content : String
                        }
                    )
                )
    , canonicalSiteUrl : String
    , pathKey : pathKey
    , onPageChange :
        Maybe
            ({ path : PagePath pathKey
             , query : Maybe String
             , fragment : Maybe String
             }
             -> userMsg
            )
    }


cliApplication :
    (Msg -> msg)
    -> (msg -> Maybe Msg)
    -> (Model -> model)
    -> (model -> Maybe Model)
    -> Config pathKey userMsg userModel metadata view
    -> Platform.Program Flags model msg
cliApplication cliMsgConstructor narrowMsg toModel fromModel config =
    let
        contentCache =
            ContentCache.init config.document config.content Nothing

        siteMetadata =
            contentCache
                |> Result.map
                    (\cache -> cache |> ContentCache.extractMetadata config.pathKey)
                |> Result.mapError (List.map Tuple.second)
    in
    Platform.worker
        { init =
            \flags ->
                init toModel contentCache siteMetadata config flags
                    |> Tuple.mapSecond (perform cliMsgConstructor config.toJsPort)
        , update =
            \msg model ->
                case ( narrowMsg msg, fromModel model ) of
                    ( Just cliMsg, Just cliModel ) ->
                        update siteMetadata config cliMsg cliModel
                            |> Tuple.mapSecond (perform cliMsgConstructor config.toJsPort)
                            |> Tuple.mapFirst toModel

                    _ ->
                        ( model, Cmd.none )
        , subscriptions = \_ -> Sub.none
        }


type Mode
    = Prod
    | Dev


modeDecoder =
    Decode.string
        |> Decode.andThen
            (\mode ->
                if mode == "prod" then
                    Decode.succeed Prod

                else
                    Decode.succeed Dev
            )


perform : (Msg -> msg) -> (Json.Encode.Value -> Cmd Never) -> Effect pathKey -> Cmd msg
perform cliMsgConstructor toJsPort effect =
    case effect of
        NoEffect ->
            Cmd.none

        SendJsData value ->
            value
                |> Codec.encoder toJsCodec
                |> toJsPort
                |> Cmd.map never

        Batch list ->
            list
                |> List.map (perform cliMsgConstructor toJsPort)
                |> Cmd.batch

        FetchHttp ({ unmasked, masked } as requests) ->
            -- let
            --     _ =
            --         Debug.log "Fetching" masked.url
            -- in
            Http.request
                { method = unmasked.method
                , url = unmasked.url
                , headers = unmasked.headers |> List.map (\( key, value ) -> Http.header key value)
                , body =
                    case unmasked.body of
                        StaticHttpBody.EmptyBody ->
                            Http.emptyBody

                        StaticHttpBody.StringBody contentType string ->
                            Http.stringBody contentType string

                        StaticHttpBody.JsonBody value ->
                            Http.jsonBody value
                , expect =
                    Pages.Http.expectString
                        (\response ->
                            (GotStaticHttpResponse >> cliMsgConstructor)
                                { request = requests
                                , response = response
                                }
                        )
                , timeout = Nothing
                , tracker = Nothing
                }


init :
    (Model -> model)
    -> ContentCache.ContentCache metadata view
    -> Result (List BuildError) (List ( PagePath pathKey, metadata ))
    -> Config pathKey userMsg userModel metadata view
    -> Decode.Value
    -> ( model, Effect pathKey )
init toModel contentCache siteMetadata config flags =
    case
        Decode.decodeValue
            (Decode.map3 (\a b c -> ( a, b, c ))
                (Decode.field "secrets" SecretsDict.decoder)
                (Decode.field "mode" modeDecoder)
                (Decode.field "staticHttpCache"
                    (Decode.dict
                        (Decode.string
                            |> Decode.map Just
                        )
                    )
                )
            )
            flags
    of
        Ok ( secrets, mode, staticHttpCache ) ->
            case contentCache of
                Ok _ ->
                    case ContentCache.pagesWithErrors contentCache of
                        [] ->
                            let
                                requests =
                                    Result.andThen
                                        (\metadata ->
                                            staticResponseForPage metadata config.view
                                        )
                                        siteMetadata

                                staticResponses : StaticResponses
                                staticResponses =
                                    case requests of
                                        Ok okRequests ->
<<<<<<< HEAD
                                            staticResponsesInit siteMetadata config okRequests

                                        Err errors ->
                                            -- TODO need to handle errors better?
                                            staticResponsesInit siteMetadata config []
=======
                                            staticResponsesInit staticHttpCache siteMetadata config okRequests

                                        Err errors ->
                                            -- TODO need to handle errors better?
                                            staticResponsesInit staticHttpCache siteMetadata config []
>>>>>>> bca521a9

                                ( updatedRawResponses, effect ) =
                                    sendStaticResponsesIfDone config siteMetadata mode secrets staticHttpCache [] staticResponses
                            in
                            ( Model staticResponses secrets [] updatedRawResponses mode |> toModel
                            , effect
                            )

                        pageErrors ->
                            let
                                requests =
                                    Result.andThen
                                        (\metadata ->
                                            staticResponseForPage metadata config.view
                                        )
                                        siteMetadata

                                staticResponses : StaticResponses
                                staticResponses =
                                    case requests of
                                        Ok okRequests ->
<<<<<<< HEAD
                                            staticResponsesInit siteMetadata config okRequests

                                        Err errors ->
                                            -- TODO need to handle errors better?
                                            staticResponsesInit siteMetadata config []
=======
                                            staticResponsesInit staticHttpCache siteMetadata config okRequests

                                        Err errors ->
                                            -- TODO need to handle errors better?
                                            staticResponsesInit staticHttpCache siteMetadata config []
>>>>>>> bca521a9
                            in
                            updateAndSendPortIfDone
                                config
                                siteMetadata
                                (Model
                                    staticResponses
                                    secrets
                                    pageErrors
                                    staticHttpCache
                                    mode
                                )
                                toModel

                Err metadataParserErrors ->
                    updateAndSendPortIfDone
                        config
                        siteMetadata
                        (Model Dict.empty
                            secrets
                            (metadataParserErrors |> List.map Tuple.second)
                            staticHttpCache
                            mode
                        )
                        toModel

        Err error ->
            updateAndSendPortIfDone
                config
                siteMetadata
                (Model Dict.empty
                    SecretsDict.masked
                    [ { title = "Internal Error"
                      , message = [ Terminal.text <| "Failed to parse flags: " ++ Decode.errorToString error ]
                      , fatal = True
                      }
                    ]
                    Dict.empty
                    Dev
                )
                toModel


updateAndSendPortIfDone :
    Config pathKey userMsg userModel metadata view
    -> Result (List BuildError) (List ( PagePath pathKey, metadata ))
    -> Model
    -> (Model -> model)
    -> ( model, Effect pathKey )
updateAndSendPortIfDone config siteMetadata model toModel =
    let
        ( updatedAllRawResponses, effect ) =
            sendStaticResponsesIfDone
                config
                siteMetadata
                model.mode
                model.secrets
                model.allRawResponses
                model.errors
                model.staticResponses
    in
    ( { model | allRawResponses = updatedAllRawResponses } |> toModel
    , effect
    )


type alias PageErrors =
    Dict String String


update :
    Result (List BuildError) (List ( PagePath pathKey, metadata ))
    -> Config pathKey userMsg userModel metadata view
    -> Msg
    -> Model
    -> ( Model, Effect pathKey )
update siteMetadata config msg model =
    case msg of
        GotStaticHttpResponse { request, response } ->
            let
                -- _ =
                --     Debug.log "Got response" request.masked.url
                --
                updatedModel =
                    (case response of
                        Ok okResponse ->
                            staticResponsesUpdate
                                { request = request
                                , response = Result.mapError (\_ -> ()) response
                                }
                                model

                        Err error ->
                            { model
                                | errors =
                                    List.append
                                        model.errors
                                        [ { title = "Static HTTP Error"
                                          , message =
                                                [ Terminal.text "I got an error making an HTTP request to this URL: "

                                                -- TODO include HTTP method, headers, and body
                                                , Terminal.yellow <| Terminal.text request.masked.url
                                                , Terminal.text "\n\n"
                                                , case error of
                                                    Pages.Http.BadStatus metadata body ->
                                                        Terminal.text <|
                                                            String.join "\n"
                                                                [ "Bad status: " ++ String.fromInt metadata.statusCode
                                                                , "Status message: " ++ metadata.statusText
                                                                , "Body: " ++ body
                                                                ]

                                                    Pages.Http.BadUrl _ ->
                                                        -- TODO include HTTP method, headers, and body
                                                        Terminal.text <| "Invalid url: " ++ request.masked.url

                                                    Pages.Http.Timeout ->
                                                        Terminal.text "Timeout"

                                                    Pages.Http.NetworkError ->
                                                        Terminal.text "Network error"
                                                ]
                                          , fatal = True
                                          }
                                        ]
                            }
                    )
                        |> staticResponsesUpdate
                            -- TODO for hash pass in RequestDetails here
                            { request = request
                            , response = Result.mapError (\_ -> ()) response
                            }

                ( updatedAllRawResponses, effect ) =
                    sendStaticResponsesIfDone config siteMetadata updatedModel.mode updatedModel.secrets updatedModel.allRawResponses updatedModel.errors updatedModel.staticResponses
            in
            ( { updatedModel | allRawResponses = updatedAllRawResponses }
            , effect
            )


dictCompact : Dict String (Maybe a) -> Dict String a
dictCompact dict =
    dict
        |> Dict.Extra.filterMap (\key value -> value)


performStaticHttpRequests : Dict String (Maybe String) -> SecretsDict -> List ( String, StaticHttp.Request a ) -> Result (List BuildError) (List { unmasked : RequestDetails, masked : RequestDetails })
performStaticHttpRequests allRawResponses secrets staticRequests =
    staticRequests
        |> List.map
            (\( pagePath, request ) ->
                allRawResponses
                    |> dictCompact
                    |> StaticHttpRequest.resolveUrls ApplicationType.Cli request
                    |> Tuple.second
            )
        |> List.concat
        -- TODO prevent duplicates... can't because Set needs comparable
        --        |> Set.fromList
        --        |> Set.toList
        |> List.map
            (\urlBuilder ->
                urlBuilder
                    |> Secrets.lookup secrets
                    |> Result.map
                        (\unmasked ->
                            { unmasked = unmasked
                            , masked = Secrets.maskedLookup urlBuilder
                            }
                        )
            )
        |> combineMultipleErrors
        |> Result.mapError List.concat


combineMultipleErrors : List (Result error a) -> Result (List error) (List a)
combineMultipleErrors results =
    List.foldr
        (\result soFarResult ->
            case soFarResult of
                Ok soFarOk ->
                    case result of
                        Ok value ->
                            value :: soFarOk |> Ok

                        Err error ->
                            Err [ error ]

                Err errorsSoFar ->
                    case result of
                        Ok _ ->
                            Err errorsSoFar

                        Err error ->
                            Err <| error :: errorsSoFar
        )
        (Ok [])
        results


cliDictKey : String
cliDictKey =
    "////elm-pages-CLI////"


<<<<<<< HEAD
staticResponsesInit : Result (List BuildError) (List ( PagePath pathKey, metadata )) -> Config pathKey userMsg userModel metadata view -> List ( PagePath pathKey, StaticHttp.Request value ) -> StaticResponses
staticResponsesInit siteMetadata config list =
    let
        foo : StaticHttp.Request (List (Result String { path : List String, content : String }))
        foo =
            config.generateFiles thing2

        generateFilesStaticRequest =
            ( cliDictKey, NotFetched (foo |> StaticHttp.map (\_ -> ())) Dict.empty )

        thing2 =
            siteMetadata
=======
staticResponsesInit : Dict String (Maybe String) -> Result (List BuildError) (List ( PagePath pathKey, metadata )) -> Config pathKey userMsg userModel metadata view -> List ( PagePath pathKey, StaticHttp.Request value ) -> StaticResponses
staticResponsesInit staticHttpCache siteMetadataResult config list =
    let
        generateFilesRequest : StaticHttp.Request (List (Result String { path : List String, content : String }))
        generateFilesRequest =
            config.generateFiles siteMetadataWithContent

        generateFilesStaticRequest =
            ( -- we don't want to include the CLI-only StaticHttp responses in the production bundle
              -- since that data is only needed to run these functions during the build step
              -- in the future, this could be refactored to have a type to represent this more clearly
              cliDictKey
            , NotFetched (generateFilesRequest |> StaticHttp.map (\_ -> ())) Dict.empty
            )

        siteMetadataWithContent =
            siteMetadataResult
>>>>>>> bca521a9
                |> Result.withDefault []
                |> List.map
                    (\( pagePath, metadata ) ->
                        let
                            contentForPage =
                                config.content
                                    |> List.filterMap
                                        (\( path, { body } ) ->
                                            let
                                                pagePathToGenerate =
                                                    PagePath.toString pagePath

                                                currentContentPath =
                                                    "/" ++ (path |> String.join "/")
                                            in
                                            if pagePathToGenerate == currentContentPath then
                                                Just body

                                            else
                                                Nothing
                                        )
                                    |> List.head
                                    |> Maybe.andThen identity
                        in
                        { path = pagePath
                        , frontmatter = metadata
                        , body = contentForPage |> Maybe.withDefault ""
                        }
                    )
    in
    list
        |> List.map
            (\( path, staticRequest ) ->
                let
                    entry =
                        NotFetched (staticRequest |> StaticHttp.map (\_ -> ())) Dict.empty

                    updatedEntry =
                        staticHttpCache
                            |> dictCompact
                            |> Dict.toList
                            |> List.foldl
                                (\( hashedRequest, response ) entrySoFar ->
                                    entrySoFar
                                        |> addEntry
                                            staticHttpCache
                                            hashedRequest
                                            (Ok response)
                                )
                                entry
                in
                ( PagePath.toString path
                , updatedEntry
                )
            )
        |> List.append [ generateFilesStaticRequest ]
        |> Dict.fromList


staticResponsesUpdate : { request : { masked : RequestDetails, unmasked : RequestDetails }, response : Result () String } -> Model -> Model
staticResponsesUpdate newEntry model =
    let
        updatedAllResponses =
            -- @@@@@@@@@ TODO handle errors here, change Dict to have `Result` instead of `Maybe`
            Dict.insert
                (HashRequest.hash newEntry.request.masked)
                (Just <| Result.withDefault "TODO" newEntry.response)
                model.allRawResponses
    in
    { model
        | allRawResponses = updatedAllResponses
        , staticResponses =
            Dict.map
                (\pageUrl entry ->
                    case entry of
                        NotFetched request rawResponses ->
                            let
                                realUrls =
                                    updatedAllResponses
                                        |> dictCompact
                                        |> StaticHttpRequest.resolveUrls ApplicationType.Cli request
                                        |> Tuple.second
                                        |> List.map Secrets.maskedLookup
                                        |> List.map HashRequest.hash

                                includesUrl =
                                    List.member
                                        (HashRequest.hash newEntry.request.masked)
                                        realUrls
                            in
                            if includesUrl then
                                let
                                    updatedRawResponses =
                                        Dict.insert
                                            (HashRequest.hash newEntry.request.masked)
                                            newEntry.response
                                            rawResponses
                                in
                                NotFetched request updatedRawResponses

                            else
                                entry
                )
                model.staticResponses
    }


addEntry : Dict String (Maybe String) -> String -> Result () String -> StaticHttpResult -> StaticHttpResult
addEntry globalRawResponses hashedRequest rawResponse ((NotFetched request rawResponses) as entry) =
    let
        realUrls =
            globalRawResponses
                |> dictCompact
                |> StaticHttpRequest.resolveUrls ApplicationType.Cli request
                |> Tuple.second
                |> List.map Secrets.maskedLookup
                |> List.map HashRequest.hash

        includesUrl =
            List.member
                hashedRequest
                realUrls
    in
    if includesUrl then
        let
            updatedRawResponses =
                Dict.insert
                    hashedRequest
                    rawResponse
                    rawResponses
        in
        NotFetched request updatedRawResponses

    else
        entry


isJust : Maybe a -> Bool
isJust maybeValue =
    case maybeValue of
        Just _ ->
            True

        Nothing ->
            False


sendStaticResponsesIfDone :
    Config pathKey userMsg userModel metadata view
    -> Result (List BuildError) (List ( PagePath pathKey, metadata ))
    -> Mode
    -> SecretsDict
    -> Dict String (Maybe String)
    -> List BuildError
    -> StaticResponses
    -> ( Dict String (Maybe String), Effect pathKey )
sendStaticResponsesIfDone config siteMetadata mode secrets allRawResponses errors staticResponses =
    let
        pendingRequests =
            staticResponses
                |> Dict.Extra.any
                    (\path entry ->
                        case entry of
                            NotFetched request rawResponses ->
                                let
                                    usableRawResponses : Dict String String
                                    usableRawResponses =
                                        Dict.Extra.filterMap
                                            (\key value ->
                                                value
                                                    |> Result.map Just
                                                    |> Result.withDefault Nothing
                                            )
                                            rawResponses

                                    hasPermanentError =
                                        usableRawResponses
                                            |> StaticHttpRequest.permanentError ApplicationType.Cli request
                                            |> isJust

                                    hasPermanentHttpError =
                                        not (List.isEmpty errors)

                                    --|> List.any
                                    --    (\error ->
                                    --        case error of
                                    --            FailedStaticHttpRequestError _ ->
                                    --                True
                                    --
                                    --            _ ->
                                    --                False
                                    --    )
                                    ( allUrlsKnown, knownUrlsToFetch ) =
                                        StaticHttpRequest.resolveUrls
                                            ApplicationType.Cli
                                            request
                                            (rawResponses |> Dict.map (\key value -> value |> Result.withDefault ""))

                                    fetchedAllKnownUrls =
                                        (knownUrlsToFetch
                                            |> List.map Secrets.maskedLookup
                                            |> List.map HashRequest.hash
                                            |> Set.fromList
                                            |> Set.size
                                        )
                                            == (rawResponses |> Dict.keys |> List.length)
                                in
                                if hasPermanentHttpError || hasPermanentError || (allUrlsKnown && fetchedAllKnownUrls) then
                                    False

                                else
                                    True
                    )

        failedRequests =
            staticResponses
                |> Dict.toList
                |> List.concatMap
                    (\( path, NotFetched request rawResponses ) ->
                        let
                            usableRawResponses : Dict String String
                            usableRawResponses =
                                rawResponses
                                    |> Dict.Extra.filterMap
                                        (\key value ->
                                            value
                                                |> Result.map Just
                                                |> Result.withDefault Nothing
                                        )

                            maybePermanentError =
                                StaticHttpRequest.permanentError
                                    ApplicationType.Cli
                                    request
                                    usableRawResponses

                            decoderErrors =
                                maybePermanentError
                                    |> Maybe.map (StaticHttpRequest.toBuildError path)
                                    |> Maybe.map List.singleton
                                    |> Maybe.withDefault []
                        in
                        decoderErrors
                    )
    in
    if pendingRequests then
        let
            requestContinuations : List ( String, StaticHttp.Request () )
            requestContinuations =
                staticResponses
                    |> Dict.toList
                    |> List.map
                        (\( path, NotFetched request rawResponses ) ->
                            ( path, request )
                        )

            ( updatedAllRawResponses, newEffect ) =
                case
                    performStaticHttpRequests allRawResponses secrets requestContinuations
                of
                    Ok urlsToPerform ->
                        let
                            newAllRawResponses =
                                Dict.union allRawResponses dictOfNewUrlsToPerform

                            dictOfNewUrlsToPerform =
                                urlsToPerform
                                    |> List.map .masked
                                    |> List.map HashRequest.hash
                                    |> List.map (\hashedUrl -> ( hashedUrl, Nothing ))
                                    |> Dict.fromList

                            maskedToUnmasked : Dict String { masked : RequestDetails, unmasked : RequestDetails }
                            maskedToUnmasked =
                                urlsToPerform
                                    --                                    |> List.map (\secureUrl -> ( Pages.Internal.Secrets.masked secureUrl, secureUrl ))
                                    |> List.map
                                        (\secureUrl ->
                                            --                                            ( hashUrl secureUrl, { unmasked = secureUrl, masked = secureUrl } )
                                            ( HashRequest.hash secureUrl.masked, secureUrl )
                                        )
                                    |> Dict.fromList

                            alreadyPerformed =
                                allRawResponses
                                    |> Dict.keys
                                    |> Set.fromList

                            newThing =
                                maskedToUnmasked
                                    |> Dict.Extra.removeMany alreadyPerformed
                                    |> Dict.toList
                                    |> List.map
                                        (\( maskedUrl, secureUrl ) ->
                                            FetchHttp secureUrl
                                        )
                                    |> Batch
                        in
                        ( newAllRawResponses, newThing )

                    Err error ->
                        ( allRawResponses
                        , SendJsData <|
                            (Errors <| BuildError.errorsToString (error ++ failedRequests ++ errors))
                        )
        in
        ( updatedAllRawResponses, newEffect )

    else
        let
            updatedAllRawResponses =
                Dict.empty

            metadataForGenerateFiles =
                siteMetadata
                    |> Result.withDefault []
                    |> List.map
                        (\( pagePath, metadata ) ->
                            let
                                contentForPage =
                                    config.content
                                        |> List.filterMap
                                            (\( path, { body } ) ->
                                                let
                                                    pagePathToGenerate =
                                                        PagePath.toString pagePath

                                                    currentContentPath =
                                                        String.join "/" path
                                                in
                                                if pagePathToGenerate == currentContentPath then
                                                    Just body

                                                else
                                                    Nothing
                                            )
                                        |> List.head
                                        |> Maybe.andThen identity
                            in
                            { path = pagePath
                            , frontmatter = metadata
                            , body = contentForPage |> Maybe.withDefault ""
                            }
                        )

            --generatedFiles : StaticHttp.Request (List (Result String { path : List String, content : String }))
            --generatedFiles : List (Result String { path : List String, content : String })
            generatedFiles =
                mythingy2
                    |> Result.withDefault []

            mythingy2 : Result StaticHttpRequest.Error (List (Result String { path : List String, content : String }))
            mythingy2 =
<<<<<<< HEAD
                StaticHttpRequest.resolve (config.generateFiles metadataForGenerateFiles)
=======
                StaticHttpRequest.resolve ApplicationType.Cli
                    (config.generateFiles metadataForGenerateFiles)
>>>>>>> bca521a9
                    (allRawResponses |> Dict.Extra.filterMap (\key value -> value))

            generatedOkayFiles : List { path : List String, content : String }
            generatedOkayFiles =
                generatedFiles
                    |> List.filterMap
                        (\result ->
                            case result of
                                Ok ok ->
                                    Just ok

                                _ ->
                                    Nothing
                        )

            generatedFileErrors : List { title : String, message : List Terminal.Text, fatal : Bool }
            generatedFileErrors =
                generatedFiles
                    |> List.filterMap
                        (\result ->
                            case result of
                                Ok ok ->
                                    Nothing

                                Err error ->
                                    Just
                                        { title = "Generate Files Error"
                                        , message =
                                            [ Terminal.text "I encountered an Err from your generateFiles function. Message:\n"
                                            , Terminal.text <| "Error: " ++ error
                                            ]
                                        , fatal = True
                                        }
                        )

            allErrors : List BuildError
            allErrors =
                errors ++ failedRequests ++ generatedFileErrors
        in
        ( updatedAllRawResponses
        , toJsPayload
            (encodeStaticResponses mode staticResponses)
            config.manifest
            generatedOkayFiles
            allRawResponses
            allErrors
        )


toJsPayload :
    Dict String (Dict String String)
    -> Manifest.Config pathKey
    -> List FileToGenerate
    -> Dict String (Maybe String)
    -> List { title : String, message : List Terminal.Text, fatal : Bool }
    -> Effect pathKey
toJsPayload encodedStatic manifest generated allRawResponses allErrors =
    SendJsData <|
        if allErrors |> List.filter .fatal |> List.isEmpty then
            Success
                (ToJsSuccessPayload
                    encodedStatic
                    manifest
                    generated
                    (allRawResponses
                        |> Dict.toList
                        |> List.filterMap
                            (\( key, maybeValue ) ->
                                maybeValue
                                    |> Maybe.map (\value -> ( key, value ))
                            )
                        |> Dict.fromList
                    )
                    (List.map BuildError.errorToString allErrors)
                )

        else
            Errors <| BuildError.errorsToString allErrors


encodeStaticResponses : Mode -> StaticResponses -> Dict String (Dict String String)
encodeStaticResponses mode staticResponses =
    staticResponses
        |> Dict.filter
            (\key value ->
                key /= cliDictKey
            )
        |> Dict.map
            (\path result ->
                case result of
                    NotFetched request rawResponsesDict ->
                        let
                            relevantResponses =
                                Dict.map
                                    (\_ ->
                                        -- TODO avoid running this code at all if there are errors here
                                        Result.withDefault ""
                                    )
                                    rawResponsesDict

                            strippedResponses : Dict String String
                            strippedResponses =
                                -- TODO should this return an Err and handle that here?
<<<<<<< HEAD
                                StaticHttpRequest.strippedResponses request relevantResponses
=======
                                StaticHttpRequest.strippedResponses ApplicationType.Cli request relevantResponses
>>>>>>> bca521a9
                        in
                        case mode of
                            Dev ->
                                relevantResponses

                            Prod ->
                                strippedResponses
            )


type alias StaticResponses =
    Dict String StaticHttpResult


type StaticHttpResult
    = NotFetched (StaticHttpRequest.Request ()) (Dict String (Result () String))


staticResponseForPage :
    List ( PagePath pathKey, metadata )
    ->
        (List ( PagePath pathKey, metadata )
         ->
            { path : PagePath pathKey
            , frontmatter : metadata
            }
         ->
            StaticHttpRequest.Request
                { view : userModel -> view -> { title : String, body : Html userMsg }
                , head : List (Head.Tag pathKey)
                }
        )
    ->
        Result (List BuildError)
            (List
                ( PagePath pathKey
                , StaticHttp.Request
                    { view : userModel -> view -> { title : String, body : Html userMsg }
                    , head : List (Head.Tag pathKey)
                    }
                )
            )
staticResponseForPage siteMetadata viewFn =
    siteMetadata
        |> List.map
            (\( pagePath, frontmatter ) ->
                let
                    thing =
                        viewFn siteMetadata
                            { path = pagePath
                            , frontmatter = frontmatter
                            }
                in
                Ok ( pagePath, thing )
            )
        |> combine


combine : List (Result error ( key, success )) -> Result (List error) (List ( key, success ))
combine list =
    list
        |> List.foldr resultFolder (Ok [])


resultFolder : Result error a -> Result (List error) (List a) -> Result (List error) (List a)
resultFolder current soFarResult =
    case soFarResult of
        Ok soFarOk ->
            case current of
                Ok currentOk ->
                    currentOk
                        :: soFarOk
                        |> Ok

                Err error ->
                    Err [ error ]

        Err soFarErr ->
            case current of
                Ok currentOk ->
                    Err soFarErr

                Err error ->
                    error
                        :: soFarErr
                        |> Err<|MERGE_RESOLUTION|>--- conflicted
+++ resolved
@@ -356,19 +356,11 @@
                                 staticResponses =
                                     case requests of
                                         Ok okRequests ->
-<<<<<<< HEAD
-                                            staticResponsesInit siteMetadata config okRequests
-
-                                        Err errors ->
-                                            -- TODO need to handle errors better?
-                                            staticResponsesInit siteMetadata config []
-=======
                                             staticResponsesInit staticHttpCache siteMetadata config okRequests
 
                                         Err errors ->
                                             -- TODO need to handle errors better?
                                             staticResponsesInit staticHttpCache siteMetadata config []
->>>>>>> bca521a9
 
                                 ( updatedRawResponses, effect ) =
                                     sendStaticResponsesIfDone config siteMetadata mode secrets staticHttpCache [] staticResponses
@@ -390,19 +382,11 @@
                                 staticResponses =
                                     case requests of
                                         Ok okRequests ->
-<<<<<<< HEAD
-                                            staticResponsesInit siteMetadata config okRequests
-
-                                        Err errors ->
-                                            -- TODO need to handle errors better?
-                                            staticResponsesInit siteMetadata config []
-=======
                                             staticResponsesInit staticHttpCache siteMetadata config okRequests
 
                                         Err errors ->
                                             -- TODO need to handle errors better?
                                             staticResponsesInit staticHttpCache siteMetadata config []
->>>>>>> bca521a9
                             in
                             updateAndSendPortIfDone
                                 config
@@ -609,20 +593,6 @@
     "////elm-pages-CLI////"
 
 
-<<<<<<< HEAD
-staticResponsesInit : Result (List BuildError) (List ( PagePath pathKey, metadata )) -> Config pathKey userMsg userModel metadata view -> List ( PagePath pathKey, StaticHttp.Request value ) -> StaticResponses
-staticResponsesInit siteMetadata config list =
-    let
-        foo : StaticHttp.Request (List (Result String { path : List String, content : String }))
-        foo =
-            config.generateFiles thing2
-
-        generateFilesStaticRequest =
-            ( cliDictKey, NotFetched (foo |> StaticHttp.map (\_ -> ())) Dict.empty )
-
-        thing2 =
-            siteMetadata
-=======
 staticResponsesInit : Dict String (Maybe String) -> Result (List BuildError) (List ( PagePath pathKey, metadata )) -> Config pathKey userMsg userModel metadata view -> List ( PagePath pathKey, StaticHttp.Request value ) -> StaticResponses
 staticResponsesInit staticHttpCache siteMetadataResult config list =
     let
@@ -640,7 +610,6 @@
 
         siteMetadataWithContent =
             siteMetadataResult
->>>>>>> bca521a9
                 |> Result.withDefault []
                 |> List.map
                     (\( pagePath, metadata ) ->
@@ -994,12 +963,8 @@
 
             mythingy2 : Result StaticHttpRequest.Error (List (Result String { path : List String, content : String }))
             mythingy2 =
-<<<<<<< HEAD
-                StaticHttpRequest.resolve (config.generateFiles metadataForGenerateFiles)
-=======
                 StaticHttpRequest.resolve ApplicationType.Cli
                     (config.generateFiles metadataForGenerateFiles)
->>>>>>> bca521a9
                     (allRawResponses |> Dict.Extra.filterMap (\key value -> value))
 
             generatedOkayFiles : List { path : List String, content : String }
@@ -1103,11 +1068,7 @@
                             strippedResponses : Dict String String
                             strippedResponses =
                                 -- TODO should this return an Err and handle that here?
-<<<<<<< HEAD
-                                StaticHttpRequest.strippedResponses request relevantResponses
-=======
                                 StaticHttpRequest.strippedResponses ApplicationType.Cli request relevantResponses
->>>>>>> bca521a9
                         in
                         case mode of
                             Dev ->
