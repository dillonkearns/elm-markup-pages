[build]
  functions = "functions/"
  publish = "dist/"
<<<<<<< HEAD
  command = "export ELM_HOME=\"$NETLIFY_BUILD_BASE/cache/elm\" && (cd ../../ && npm install --no-optional && npx --no-install elm-tooling install) && npm install && npm run generate:tailwind && npm run generate:graphql && npm run build && node adapter.js && cp secret-note.txt functions/server-render/"
=======
  command = "curl https://static.lamdera.com/bin/linux/lamdera -o /usr/local/bin/lamdera && chmod a+x /usr/local/bin/lamdera && export ELM_HOME=\"$NETLIFY_BUILD_BASE/cache/elm\" && (cd ../../ && npm install --no-optional && npx --no-install elm-tooling install) && npm install && npm run generate:tailwind && npm run build && node adapter.js && cp secret-note.txt functions/server-render/"
>>>>>>> 119f989d

[dev]
  command = "npm start"
  targetPort = 1234
  autoLaunch = true
  framework = "#custom"

[functions]
  included_files = ["content/**"]<|MERGE_RESOLUTION|>--- conflicted
+++ resolved
@@ -1,11 +1,7 @@
 [build]
   functions = "functions/"
   publish = "dist/"
-<<<<<<< HEAD
-  command = "export ELM_HOME=\"$NETLIFY_BUILD_BASE/cache/elm\" && (cd ../../ && npm install --no-optional && npx --no-install elm-tooling install) && npm install && npm run generate:tailwind && npm run generate:graphql && npm run build && node adapter.js && cp secret-note.txt functions/server-render/"
-=======
-  command = "curl https://static.lamdera.com/bin/linux/lamdera -o /usr/local/bin/lamdera && chmod a+x /usr/local/bin/lamdera && export ELM_HOME=\"$NETLIFY_BUILD_BASE/cache/elm\" && (cd ../../ && npm install --no-optional && npx --no-install elm-tooling install) && npm install && npm run generate:tailwind && npm run build && node adapter.js && cp secret-note.txt functions/server-render/"
->>>>>>> 119f989d
+  command = "curl https://static.lamdera.com/bin/linux/lamdera -o /usr/local/bin/lamdera && chmod a+x /usr/local/bin/lamdera && export ELM_HOME=\"$NETLIFY_BUILD_BASE/cache/elm\" && (cd ../../ && npm install --no-optional && npx --no-install elm-tooling install) && npm install && npm run generate:tailwind && npm run generate:graphql && npm run build && node adapter.js && cp secret-note.txt functions/server-render/"
 
 [dev]
   command = "npm start"
